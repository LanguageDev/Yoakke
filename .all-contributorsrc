--- conflicted
+++ resolved
@@ -89,21 +89,21 @@
       ]
     },
     {
-<<<<<<< HEAD
       "login": "sharwell",
       "name": "Sam Harwell",
       "avatar_url": "https://avatars.githubusercontent.com/u/1408396?v=4",
       "profile": "https://github.com/sharwell",
       "contributions": [
         "bug"
-=======
+      ]
+    },
+    {
       "login": "colejohnson66",
       "name": "Cole Tobin",
       "avatar_url": "https://avatars.githubusercontent.com/u/11381599?v=4",
       "profile": "https://coletobin.com",
       "contributions": [
         "doc"
->>>>>>> 47ec492a
       ]
     }
   ],
