--- conflicted
+++ resolved
@@ -89,7 +89,6 @@
       ]
     },
     {
-<<<<<<< HEAD
       "login": "furesoft",
       "name": "Chris",
       "avatar_url": "https://avatars.githubusercontent.com/u/4117602?v=4",
@@ -97,7 +96,9 @@
       "contributions": [
         "bug",
         "ideas"
-=======
+      ]
+    },
+    {
       "login": "sharwell",
       "name": "Sam Harwell",
       "avatar_url": "https://avatars.githubusercontent.com/u/1408396?v=4",
@@ -113,7 +114,6 @@
       "profile": "https://coletobin.com",
       "contributions": [
         "doc"
->>>>>>> e924a93a
       ]
     }
   ],
