{
  "projectName": "Yoakke",
  "projectOwner": "LanguageDev",
  "repoType": "github",
  "repoHost": "https://github.com",
  "files": [
    "README.md"
  ],
  "imageSize": 100,
  "commit": true,
  "commitConvention": "none",
  "contributors": [
    {
      "login": "LPeter1997",
      "name": "LPeter1997",
      "avatar_url": "https://avatars.githubusercontent.com/u/7904867?v=4",
      "profile": "https://github.com/LPeter1997",
      "contributions": [
        "projectManagement",
        "ideas",
        "code",
        "doc",
        "maintenance",
        "infra",
        "review",
        "test"
      ]
    },
    {
      "login": "WhiteBlackGoose",
      "name": "WhiteBlackGoose",
      "avatar_url": "https://avatars.githubusercontent.com/u/31178401?v=4",
      "profile": "https://angouri.org/",
      "contributions": [
        "infra",
        "doc"
      ]
    },
    {
      "login": "ZacharyPatten",
      "name": "Zachary Patten",
      "avatar_url": "https://avatars.githubusercontent.com/u/3385986?v=4",
      "profile": "https://github.com/ZacharyPatten",
      "contributions": [
        "design",
        "infra"
      ]
    },
    {
      "login": "skneko",
      "name": "Neko",
      "avatar_url": "https://avatars.githubusercontent.com/u/13376606?v=4",
      "profile": "http://skneko.moe/",
      "contributions": [
        "ideas",
        "code",
        "test",
        "userTesting",
        "bug",
        "question"
      ]
    },
    {
      "login": "hantatsang",
      "name": "Sang",
      "avatar_url": "https://avatars.githubusercontent.com/u/11912225?v=4",
      "profile": "https://github.com/hantatsang",
      "contributions": [
        "code"
      ]
    },
    {
      "login": "lucyelle",
      "name": "lucyelle",
      "avatar_url": "https://avatars.githubusercontent.com/u/35396043?v=4",
      "profile": "https://github.com/lucyelle",
      "contributions": [
        "doc"
      ]
    },
    {
      "login": "FP5i",
      "name": "Péter Fónad",
      "avatar_url": "https://avatars.githubusercontent.com/u/11299637?v=4",
      "profile": "https://github.com/FP5i",
      "contributions": [
        "doc",
        "infra"
      ]
    },
    {
<<<<<<< HEAD
      "login": "ForNeVeR",
      "name": "Friedrich von Never",
      "avatar_url": "https://avatars.githubusercontent.com/u/92793?v=4",
      "profile": "https://fornever.me/",
      "contributions": [
        "bug",
        "ideas",
        "userTesting"
=======
      "login": "furesoft",
      "name": "Chris",
      "avatar_url": "https://avatars.githubusercontent.com/u/4117602?v=4",
      "profile": "http://furesoft.ml/",
      "contributions": [
        "bug",
        "ideas"
      ]
    },
    {
      "login": "sharwell",
      "name": "Sam Harwell",
      "avatar_url": "https://avatars.githubusercontent.com/u/1408396?v=4",
      "profile": "https://github.com/sharwell",
      "contributions": [
        "bug"
      ]
    },
    {
      "login": "colejohnson66",
      "name": "Cole Tobin",
      "avatar_url": "https://avatars.githubusercontent.com/u/11381599?v=4",
      "profile": "https://coletobin.com",
      "contributions": [
        "doc"
>>>>>>> fe31c79e
      ]
    }
  ],
  "contributorsPerLine": 7,
  "skipCi": true
}<|MERGE_RESOLUTION|>--- conflicted
+++ resolved
@@ -89,7 +89,6 @@
       ]
     },
     {
-<<<<<<< HEAD
       "login": "ForNeVeR",
       "name": "Friedrich von Never",
       "avatar_url": "https://avatars.githubusercontent.com/u/92793?v=4",
@@ -98,7 +97,9 @@
         "bug",
         "ideas",
         "userTesting"
-=======
+      ]
+    },
+    {
       "login": "furesoft",
       "name": "Chris",
       "avatar_url": "https://avatars.githubusercontent.com/u/4117602?v=4",
@@ -124,7 +125,6 @@
       "profile": "https://coletobin.com",
       "contributions": [
         "doc"
->>>>>>> fe31c79e
       ]
     }
   ],
