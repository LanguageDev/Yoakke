--- conflicted
+++ resolved
@@ -89,7 +89,6 @@
       ]
     },
     {
-<<<<<<< HEAD
       "login": "kant2002",
       "name": "Andrii Kurdiumov",
       "avatar_url": "https://avatars.githubusercontent.com/u/4257079?v=4",
@@ -97,7 +96,9 @@
       "contributions": [
         "code",
         "test"
-=======
+      ]
+    },
+    {
       "login": "ForNeVeR",
       "name": "Friedrich von Never",
       "avatar_url": "https://avatars.githubusercontent.com/u/92793?v=4",
@@ -134,7 +135,6 @@
       "profile": "https://coletobin.com",
       "contributions": [
         "doc"
->>>>>>> 1f10057c
       ]
     }
   ],
